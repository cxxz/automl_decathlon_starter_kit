--- conflicted
+++ resolved
@@ -118,6 +118,7 @@
 
 import data_io
 
+
 def get_logger(verbosity_level, use_error_log=False):
     """Set logging format to something like:
     2019-04-25 12:52:51,924 INFO score.py: <message>
@@ -331,14 +332,14 @@
 
     ## if fsd50k, get corresponding validation metadata
     val_metadata = extract_metadata(D_val) if D_val else None
-   
+
     logger.info("Creating model...")
     from model import Model  # in participants' model.py
 
     M = Model(
         train_metadata
     )  # The metadata of D_train and D_test only differ in sample_count
-    
+
     # Mark starting time of ingestion
     start = time.time()
     logger.info(
@@ -354,8 +355,8 @@
         time_budget=time_budget,
         task_name=basename.split(".")[0],
     )
-    
-    '''try:'''
+
+    """try:"""
     # Check if the model has methods `train` and `test`.
     for attr in ["train", "test"]:
         if not hasattr(M, attr):
@@ -394,9 +395,7 @@
         logger.info("Finished training the model.")
         remaining_time_budget = start + time_budget - time.time()
         # Make predictions using the trained model
-        logger.info(
-            "Begin testing the model by making predictions " + "on test set..."
-        )
+        logger.info("Begin testing the model by making predictions " + "on test set...")
         Y_pred = M.test(D_test, remaining_time_budget=remaining_time_budget)
         logger.info("Finished making predictions.")
         if Y_pred is None:  # Stop train/predict process if Y_pred is None
@@ -405,33 +404,13 @@
                 "The method model.test returned `None`. "
                 + "Stop train/predict process."
             )
-<<<<<<< HEAD
-            Y_pred = M.test(D_test, remaining_time_budget=remaining_time_budget)
-            logger.info("Finished making predictions.")
-            if Y_pred is None:  # Stop train/predict process if Y_pred is None
-                Y_pred = last_pred
-                logger.info(
-                    "The method model.test returned `None`. "
-                    + "Stop train/predict process."
-                )
-                break
-            else:  # Check if the prediction has good shape
-                prediction_shape = tuple(Y_pred.shape)
-                # TODO fix this
-                if prediction_shape[1:] != correct_prediction_shape[1:]:
-                    raise BadPredictionShapeError(
-                        "Bad prediction shape! Expected {} but got {}.".format(
-                            correct_prediction_shape, prediction_shape
-                        )
-=======
             break
         else:  # Check if the prediction has good shape
             prediction_shape = tuple(Y_pred.shape)
-            if prediction_shape != correct_prediction_shape:
+            if prediction_shape[1:] != correct_prediction_shape[1:]:
                 raise BadPredictionShapeError(
                     "Bad prediction shape! Expected {} but got {}.".format(
                         correct_prediction_shape, prediction_shape
->>>>>>> 41eca9ab
                     )
                 )
             last_pred = Y_pred
@@ -453,12 +432,12 @@
         logger.info("[+] Time left {0:.2f} sec".format(remaining_time_budget))
         if remaining_time_budget <= 0:
             break
-    '''
+    """
     except Exception as e:
         ingestion_success = False
         logger.info("Failed to run ingestion.")
         logger.error("Encountered exception:\n" + str(e), exc_info=True)
-    '''
+    """
     ### write final prediction result, will be used to calculate the score
     filename_test = basename + ".predict"
     if Y_pred is None:
@@ -492,7 +471,7 @@
 
 
 if __name__ == "__main__":
-    
+
     #### Check whether everything went well
     ingestion_success = True
 
@@ -564,22 +543,32 @@
         logger.info("Default task list: {}".format(" ".join(tasks)))
 
     base_output_dir = args.output_dir
-    
+
     for task in tasks:
         logger.info("Starting ingestion for {}".format(task))
         args.output_dir = os.path.join(base_output_dir, task)
 
         try:
-            time_budget = args.time_budget if args.time_budget is not None else get_time_budget(task)
+            time_budget = (
+                args.time_budget
+                if args.time_budget is not None
+                else get_time_budget(task)
+            )
             timer = Timer()
             timer.set(time_budget)
             with timer.time_limit("Ingestion"):
                 ##### Begin creating model #####
-                logger.info("Starting ingestion for {}, this has a time constraint of {} s.".format(task, time_budget))
+                logger.info(
+                    "Starting ingestion for {}, this has a time constraint of {} s.".format(
+                        task, time_budget
+                    )
+                )
                 ingestion_main(ingestion_success, args, task)
         except TimeoutException as e:
             logger.info(
-                "Ingestion timed out on {}; will remove prediction directory".format(task)
+                "Ingestion timed out on {}; will remove prediction directory".format(
+                    task
+                )
             )
             data_io.rmdir(args.output_dir)
 
@@ -588,6 +577,4 @@
             logger.error("Encountered exception:\n" + str(e), exc_info=True)
             data_io.rmdir(args.output_dir)
 
-
-            
         logger.info("Ended ingestion for {}".format(task))